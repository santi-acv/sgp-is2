"""
Una vista en Django es una función que recibe una solicitud web y envía una
respuesta web. Cada vista corresponde a uno o más patrones de URLs, según el
archivo ``urls.py``.

.. literalinclude:: ../../sgp/urls.py

A continuación se documentan todas las vistas de la aplicación SGP.
"""
import datetime
import json

from django.db.models import Sum
from django.forms import modelformset_factory
from django.shortcuts import render
from django.http import HttpResponse, HttpResponseRedirect
from django.contrib.auth import authenticate, login, logout
from django.urls import reverse
from django.utils import timezone
from guardian.shortcuts import get_objects_for_user

from .models import User, Proyecto, Role, Sprint, UserStory, Incremento
from .forms import ProyectoForm, UserForm, RoleForm, UserRoleForm, AgregarMiembroForm, UploadFileForm, SprintForm, \
    UserStoryForm, ComentarioForm, AgregarUserStoryForm, AgregarDesarrolladorForm, UserSprintForm, BacklogForm


def index(request):
    """
    Representa la página de inicio.

    Para usuarios que no han iniciado sesión, da una bienvenida al sistema y
    muestra un botón de acceso con Google.

    Para usuarios que ya accedieron al sistema, muestra la lista de proyectos a
    los que estos pertenecen. Si el usuario cuenta con el permiso de creación
    de proyectos, presenta una opción para crear uno. Si el usuario cuenta con
    el permiso de administración de usuarios, presenta una opción para hacerlo.

    **Fecha:** 15/08/21

    **Artefacto:** página de inicio

    |
    """
    context = None
    if request.user.is_authenticated:
        context = {'proyectos': get_objects_for_user(request.user, 'sgp.vista')}
    return render(request, 'sgp/index.html', context)


def login_view(request):
    """
    Permite a los usuarios iniciar sesión.

    Debe recibir un request del tipo POST con un atributo ``idtoken`` que
    contenga el token de identidad retornado por el servicio de authenticación
    de Google.

    **Fecha:** 15/08/21

    **Artefacto:** módulo de seguridad

    |
    """
    user = authenticate(request, token=request.POST['idtoken'])
    if user is not None:
        login(request, user)
        return HttpResponse(status=200)
    else:
        return HttpResponse(status=403)


def logout_view(request):
    """
    Permite a los usuarios cerrar sesión.

    Si el usuario tiene una sesión abierta, la cierra.

    **Fecha:** 15/08/21

    **Artefacto:** módulo de seguridad

    |
    """
    logout(request)
    return HttpResponseRedirect(reverse('sgp:index'))


def administrar(request):
    """
    Permite administrar los permisos de los usuarios registrados y eliminarlos
    de la base de datos si es necesario.

    **Fecha:** 24/08/21

    **Artefacto:** módulo de seguridad

    |
    """
    UserFormSet = modelformset_factory(User, form=UserForm, extra=0, can_delete=True)
    if request.method == 'POST':
        formset = UserFormSet(request.POST)
        if formset.is_valid():
            formset.save()
            for form in formset:
                if form.cleaned_data.get('DELETE'):
                    return HttpResponseRedirect(reverse('sgp:administrar'))
            return HttpResponseRedirect(reverse('sgp:index'))
    else:
        formset = UserFormSet(queryset=User.objects.exclude(user_id='AnonymousUser').order_by('fecha_registro'))
    return render(request, 'sgp/administrar.html', {'formset': formset})


def crear_proyecto(request):
    """
    Permite crear un proyecto nuevo.

    Al acceder, muestra un formulario con los datos requeridos para crear un
    proyecto. Si estos son válidos, lo agrega a la base de datos con los roles
    predetermanidos y asigna el rol de Scrum Master al usuario que lo creó.

    **Fecha:** 25/08/21

    **Artefacto:** módulo de proyecto

    |
    """
    if request.method == "POST":
        form = ProyectoForm(request.POST)
        if form.is_valid():
            form.instance.creador = request.user
            form.save()
            proyecto = form.instance
            proyecto.crear_roles_predeterminados()
            proyecto.asignar_rol(request.user, 'Scrum master')
            return HttpResponseRedirect(reverse('sgp:mostrar_proyecto', kwargs={'proyecto_id': proyecto.id}))
    else:
        form = ProyectoForm()
    return render(request, 'sgp/crear_proyecto.html', {'form': form})


def mostrar_proyecto(request, proyecto_id):
    """
    Muestra la información principal del proyecto y permite cambiar su estado.
    Incluye una lista de sprints y enlaces para acceder a cada uno de ellos.

    Si el estado del proyecto es pendiente, verifica si es posible iniciarlo y
    muestra una lista de errores y advertencias. Si la lista de errores está
    vacía, permite iniciar el proyecto. Si el estado es iniciado, realiza el
    mismo procedimiento pero para finalizarlo en vez de iniciarlo.

    **Fecha:** 21/10/21

    **Artefacto:** módulo de proyecto

    |
    """
    proyecto = Proyecto.objects.get(pk=proyecto_id)
    mensajes = None

    pendiente = Proyecto.Estado.PENDIENTE
    iniciado = Proyecto.Estado.INICIADO
    finalizado = Proyecto.Estado.FINALIZADO

    if proyecto.estado == pendiente:
        mensajes = proyecto.validar_inicio()
    elif proyecto.estado == iniciado:
        mensajes = proyecto.validar_fin()

    if request.method == 'POST' and not mensajes['errores']:
        if proyecto.estado == pendiente:
            proyecto.estado = iniciado
            proyecto.fecha_inicio = timezone.now()
        elif proyecto.estado == iniciado:
            proyecto.estado = finalizado
            proyecto.fecha_fin = timezone.now()
        proyecto.save()
        return HttpResponseRedirect(reverse('sgp:mostrar_proyecto', kwargs={'proyecto_id': proyecto.id}))
    context = {'proyecto': proyecto, 'mensajes': mensajes}
    return render(request, 'sgp/proyecto.html', context)


def editar_proyecto(request, proyecto_id):
    """
    Permite modificar los parámetros del proyecto o eliminarlo.

    Muestra una instancia de ProyectoForm. Si los datos recibidos a través del
    formulario son válidos, actualiza la entrada en la base de datos.

    **Fecha:** 02/09/21

    **Artefacto:** módulo de proyecto

    |
    """
    proyecto = Proyecto.objects.get(pk=proyecto_id)
    if request.method == 'POST':
        if 'eliminar' in request.POST:
            proyecto.delete()
            return HttpResponseRedirect(reverse('sgp:index'))
        else:
            form = ProyectoForm(request.POST, instance=proyecto)
            if form.is_valid():
                form.save()
                return HttpResponseRedirect(reverse('sgp:mostrar_proyecto', kwargs={'proyecto_id': proyecto_id}))
    else:
        form = ProyectoForm(instance=proyecto)
    context = {'proyecto': proyecto, 'form': form}
    return render(request, 'sgp/proyecto-editar.html', context)


def administrar_roles(request, proyecto_id):
    """
    Permite modificar los roles asociados a un proyecto.

    Muestra una lista de los roles actuales del proyecto junto con sus
    respectivos nombres y permisos. El usuario puede modificar estos roles,
    crear roles nuevos, o eliminar roles existentes. También presenta opciones
    para exportar los roles actuales a un archivo JSON y para importar roles de
    un archivo.

    Utiliza un formset con instancias de RoleForm para la lista de roles, y una
    instancia de UploadFileForm para importar roles.

    **Fecha:** 02/09/21

    **Artefacto:** módulo de proyecto

    |
    """
    proyecto = Proyecto.objects.get(pk=proyecto_id)
    rol = Role.objects.get(proyecto=proyecto, participa__usuario=request.user)
    RoleFormSet = modelformset_factory(Role, form=RoleForm, extra=0, can_delete=True)

    # Si el request es de tipo POST, procesar los roles recibidos
    if request.method == 'POST':
        formset = RoleFormSet(request.POST, form_kwargs={'rol_actual': rol})

        # Si uno de los roles es nuevo, apuntarlo al proyecto actual
        for form in formset:
            if not form.instance.pk:
                form.instance.proyecto = proyecto

        # Guardar los roles
        if formset.is_valid():
            formset.save()
            return HttpResponseRedirect(reverse('sgp:mostrar_proyecto', kwargs={'proyecto_id': proyecto_id}))

    # Si el request es de tipo GET, enviar una lista de roles
    else:
        formset = RoleFormSet(queryset=Role.objects.filter(proyecto=proyecto_id),
                              form_kwargs={'rol_actual': rol})

    return render(request, 'sgp/proyecto-roles.html',
                  {'proyecto': proyecto, 'formset': formset, 'rol': rol, 'file_form': UploadFileForm()})


def importar_roles(request, proyecto_id):
    """
    Permite importar roles desde un archivo JSON.

    Recibe un request POST con un atributo archivo que contenga los roles a
    importar.

    **Fecha:** 07/09/21

    **Artefacto:** módulo de proyecto

    |
    """
    form = UploadFileForm(request.POST, request.FILES)
    if form.is_valid():
        proyecto = Proyecto.objects.get(pk=proyecto_id)
        roles = json.load(request.FILES['archivo'])
        for rol in roles:
            proyecto.crear_rol(rol['nombre'], rol['permisos'])
    else:
        print(form)
    return HttpResponseRedirect(reverse('sgp:administrar_roles', kwargs={'proyecto_id': proyecto_id}))


def exportar_roles(request, proyecto_id):
    """
    Permite exportar roles hacia un archivo JSON.

    Retorna un archivo con los roles del proyecto que puede ser descargado.

    **Fecha:** 07/09/21

    **Artefacto:** módulo de proyecto

    |
    """
    roles = []
    for instance in Role.objects.filter(proyecto=proyecto_id):
        rol = dict()
        rol['nombre'] = instance.nombre
        perms = []
        for perm in instance.permisos.all():
            perms.append(perm.codename)
        rol['permisos'] = perms
        roles.append(rol)
    print(json.dumps(roles))
    response = HttpResponse(json.dumps(roles), content_type='application/json')
    response['Content-Disposition'] = 'attachment; filename=roles-proyecto-'+str(proyecto_id)+'.json'
    return response


def administrar_equipo(request, proyecto_id):
    """
    Permite modificar el equipo asociado a un proyecto.

    Muestra una lista de los miembros actuales del proyecto junto con sus
    respectivos roles. El usuario agregar miembros al equipo, removerlos, o
    asignarles roles diferentes.

    Utiliza un formset con instancias de UserRoleForm para la lista de usuarios
    que pertenecen al proyecto y una instancia de AgregarMiembroForm para los
    usuarios que no pertenecen.

    **Fecha:** 18/09/21

    **Artefacto:** módulo de proyecto

    |
    """
    proyecto = Proyecto.objects.get(pk=proyecto_id)
    usuario = request.user
    UserRoleFormSet = modelformset_factory(User, form=UserRoleForm, extra=0, can_delete=True)

    # Si se agregó un nuevo miembro al equipo, registrarlo
    if 'agregar_usuario' in request.POST:
        lista = AgregarMiembroForm(request.POST, proyecto=proyecto)
        if lista.is_valid():
            lista.save()
            return HttpResponseRedirect(reverse('sgp:administrar_equipo',
                                                kwargs={'proyecto_id': proyecto_id}))
    else:
        lista = AgregarMiembroForm(proyecto=proyecto)

    # Si se modificaron los roles de los miembros, procesar los cambios
    if 'asignar_roles' in request.POST:
        formset = UserRoleFormSet(request.POST,
                                  form_kwargs={'usuario_actual': usuario, 'proyecto_actual': proyecto})
        if formset.is_valid():
            formset.save()

            # Si se eliminó a un usuario del equipo, mostrar de nuevo la pagina
            for form in formset:
                if form.cleaned_data.get('borrar'):
                    return HttpResponseRedirect(reverse('sgp:administrar_equipo',
                                                        kwargs={'proyecto_id': proyecto.id}))

            # Si solo se cambiaron los roles, volver a la pagina de proyecto
            return HttpResponseRedirect(reverse('sgp:mostrar_proyecto',
                                                kwargs={'proyecto_id': proyecto_id}))

    # Enviar una lista de miembros
    formset = UserRoleFormSet(
        queryset=User.objects.filter(participa__proyecto=proyecto_id).order_by('participa__rol'),
        form_kwargs={'usuario_actual': usuario, 'proyecto_actual': proyecto})

    return render(request, 'sgp/proyecto-equipo.html',
                  {'proyecto': proyecto, 'formset': formset, 'usuario': usuario, 'lista': lista})


def product_backlog(request, proyecto_id):
    """
    Muestra el product backlog del proyecto.

    Coloca los user stories cancelados en una sección aparte de la lista, la
    cual solo es visible para usuarios con permisos de gestión de proyecto o de
    pila de producto.

    **Fecha:** 26/09/21

    **Artefacto:** módulo de desarrollo

    |
    """
    proyecto = Proyecto.objects.get(id=proyecto_id)

    backlog = dict()

    backlog['activo'] = proyecto.product_backlog.exclude(estado=[UserStory.Estado.CANCELADO]).order_by('prioridad')
    if request.user.has_perm('gestionar_proyecto', proyecto) or request.user.has_perm('pila_producto', proyecto):
        backlog['cancelado'] = proyecto.product_backlog.filter(estado=UserStory.Estado.CANCELADO)

    context = {'proyecto': proyecto, 'backlog': backlog}
    return render(request, 'sgp/proyecto-backlog.html', context)


def crear_user_story(request, proyecto_id):
    """
    Permite crear un user story.

    Muestra una instancia de UserStoryForm. Si los datos son válidos, agrega el
    user story al proyecto y lo guarda en la base de datos.

    **Fecha:** 26/09/21

    **Artefacto:** módulo de desarrollo

    |
    """
    proyecto = Proyecto.objects.get(id=proyecto_id)
    if request.method == "POST":
        form = UserStoryForm(request.POST, usuario=request.user, proyecto=proyecto)
        if form.is_valid():
            form.save()
            return HttpResponseRedirect(reverse('sgp:product_backlog', kwargs={'proyecto_id': proyecto_id}))
    else:
        form = UserStoryForm(usuario=request.user, proyecto=proyecto)
    return render(request, 'sgp/crear_user_story.html', {'form': form, 'proyecto': proyecto})


def mostrar_user_story(request, proyecto_id, us_numero):
    """
    Muestra los parámetros y comentarios del user story.

    Si el usuario tiene permisos de gestión de proyecto o pila de producto,
    muestra una opción para editar el user story.

    **Fecha:** 28/09/21

    **Artefacto:** módulo de desarrollo

    |
    """
    proyecto = Proyecto.objects.get(id=proyecto_id)
    user_story = UserStory.objects.get(proyecto_id=proyecto_id, numero=us_numero)

    if request.method == 'POST':
        form = ComentarioForm(request.POST, usuario=request.user, user_story=user_story)
        if form.is_valid():
            form.save()
            return HttpResponseRedirect(reverse('sgp:mostrar_user_story',
                                                kwargs={'proyecto_id': proyecto_id, 'us_numero': us_numero}))
    else:
        form = ComentarioForm()
    context = {'proyecto': proyecto, 'user_story': user_story, 'form': form}
    return render(request, 'sgp/user-story.html', context)


def editar_user_story(request, proyecto_id, us_numero):
    """
    Permite modificar los parámetros del user story o eliminarlo.

    Muestra una instancia de UserStoryForm. Si los datos recibidos a través del
    formulario son válidos, actualiza la entrada en la base de datos.

    **Fecha:** 28/09/21

    **Artefacto:** módulo de desarrollo

    |
    """
    proyecto = Proyecto.objects.get(pk=proyecto_id)
    user_story = UserStory.objects.get(proyecto_id=proyecto_id, numero=us_numero)
    if request.method == 'POST':
        if 'guardar' in request.POST:
            form = UserStoryForm(request.POST, instance=user_story, usuario=request.user, proyecto=proyecto)
            if form.is_valid():
                form.save()
                return HttpResponseRedirect(reverse('sgp:mostrar_user_story',
                                                    kwargs={'proyecto_id': proyecto_id, 'us_numero': us_numero}))
        else:
            if 'eliminar' in request.POST:
                user_story.estado = UserStory.Estado.CANCELADO
                user_story.sprint = None
            elif 'restaurar' in request.POST:
                user_story.estado = UserStory.Estado.PENDIENTE
            user_story.save()
            return HttpResponseRedirect(reverse('sgp:product_backlog', kwargs={'proyecto_id': proyecto_id}))
    else:
        form = UserStoryForm(instance=user_story, usuario=request.user, proyecto=proyecto)
    context = {'proyecto': proyecto, 'form': form, 'user_story': user_story}
    return render(request, 'sgp/user-story-editar.html', context)


def crear_sprint(request, proyecto_id):
    """
    Permite crear un sprint.

    Muestra una instancia de SprintForm. Si los datos son válidos, agrega el
    sprint al proyecto y lo guarda en la base de datos.

    **Fecha:** 24/09/21

    **Artefacto:** módulo de desarrollo

    |
    """
    proyecto = Proyecto.objects.get(id=proyecto_id)
    if request.method == "POST":
        form = SprintForm(request.POST, proyecto=proyecto)
        if form.is_valid():
            form.save()
            return HttpResponseRedirect(reverse('sgp:mostrar_proyecto', kwargs={'proyecto_id': proyecto_id}))
    else:
        form = SprintForm(proyecto=proyecto)
    return render(request, 'sgp/crear_sprint.html', {'form': form, 'proyecto': proyecto})


def mostrar_sprint(request, proyecto_id, sprint_id):
    """
    Muestra la información principal del sprint y permite cambiar su estado.

    Si el estado del sprint es pendiente, verifica si es posible iniciarlo y
    muestra una lista de errores y advertencias. Si la lista de errores está
    vacía, permite iniciar el sprint. Si el estado es iniciado, realiza el
    mismo procedimiento pero para finalizarlo en vez de iniciarlo.

    **Fecha:** 21/10/21

    **Artefacto:** módulo de desarrollo

    |
    """
    proyecto = Proyecto.objects.get(pk=proyecto_id)
    sprint = Sprint.objects.get(id=sprint_id)
    mensajes = None

    pendiente = Sprint.Estado.PENDIENTE
    iniciado = Sprint.Estado.INICIADO
    finalizado = Sprint.Estado.FINALIZADO

    if sprint.estado == pendiente:
        mensajes = sprint.validar_inicio()
    elif sprint.estado == iniciado:
        mensajes = sprint.validar_fin()

    if request.method == 'POST' and not mensajes['errores']:
        if sprint.estado == pendiente:
            sprint.estado = iniciado
            sprint.fecha_inicio = timezone.now()
            sprint.fecha_fin_original = sprint.fecha_fin
        elif sprint.estado == iniciado:
            sprint.concluir_user_stories()
            sprint.estado = finalizado
            sprint.fecha_fin = timezone.now()
        sprint.save()
        return HttpResponseRedirect(
            reverse('sgp:mostrar_sprint', kwargs={'proyecto_id': proyecto.id, 'sprint_id': sprint.id}))

    context = {'proyecto': proyecto, 'sprint': sprint, 'mensajes': mensajes}
    return render(request, 'sgp/sprint.html', context)


def editar_sprint(request, proyecto_id, sprint_id):
    """
    Permite modificar los parámetros del sprint o eliminarlo.

    Muestra una instancia de SprintForm. Si los datos recibidos a través del
    formulario son válidos, actualiza la entrada en la base de datos.

    **Fecha:** 30/09/21

    **Artefacto:** módulo de desarrollo

    |
    """
    proyecto = Proyecto.objects.get(pk=proyecto_id)
    sprint = Sprint.objects.get(pk=sprint_id)
    if request.method == 'POST':
        if 'eliminar' in request.POST:
            sprint.delete()
            return HttpResponseRedirect(reverse('sgp:mostrar_proyecto', kwargs={'proyecto_id': proyecto_id}))
        else:
            form = SprintForm(request.POST, proyecto=proyecto, instance=sprint)
            if form.is_valid():
                form.save()
                return HttpResponseRedirect(
                    reverse('sgp:mostrar_sprint', kwargs={'proyecto_id': proyecto_id, 'sprint_id': sprint_id}))
    else:
        form = SprintForm(proyecto=proyecto, instance=sprint)
    context = {'proyecto': proyecto, 'sprint': sprint, 'form': form}
    return render(request, 'sgp/sprint-editar.html', context)


def equipo_sprint(request, proyecto_id, sprint_id):
    """
    Permite modificar el equipo asociado a un sprint.

    Muestra una lista de los miembros actuales del proyecto junto con sus
    respectivas horas disponibles diarias. El usuario agregar miembros al
    equipo, removerlos, o asignarles una cantidad diferente de horas.

    Utiliza un formset con instancias de UserSprintForm para la lista de
    usuarios que pertenecen al sprint y una instancia de
    AgregarDesarrolladorForm para los usuarios que no pertenecen.

    **Fecha:** 30/09/21

    **Artefacto:** módulo de desarrollo

    |
    """
    proyecto = Proyecto.objects.get(id=proyecto_id)
    sprint = Sprint.objects.get(id=sprint_id)
    UserSprintFormSet = modelformset_factory(User, form=UserSprintForm, extra=0, can_delete=True)

    if 'agregar_usuario' in request.POST:
        form = AgregarDesarrolladorForm(request.POST, proyecto=proyecto, sprint=sprint)
        if form.is_valid():
            form.save()
            return HttpResponseRedirect(
                reverse('sgp:equipo_sprint', kwargs={'proyecto_id': proyecto_id, 'sprint_id': sprint_id}))
    else:
        form = AgregarDesarrolladorForm(proyecto=proyecto, sprint=sprint)

    if 'editar_usuarios' in request.POST:
        formset = UserSprintFormSet(request.POST, form_kwargs={'sprint': sprint})
        if formset.is_valid():
            formset.save()

            for form in formset:
                if form.cleaned_data.get('borrar'):
                    return HttpResponseRedirect(
                        reverse('sgp:equipo_sprint', kwargs={'proyecto_id': proyecto_id, 'sprint_id': sprint_id}))

            return HttpResponseRedirect(
                reverse('sgp:mostrar_sprint', kwargs={'proyecto_id': proyecto_id, 'sprint_id': sprint_id}))

    else:
        formset = UserSprintFormSet(queryset=sprint.equipo.all().order_by('participa__rol'),
                                    form_kwargs={'sprint': sprint})

    return render(request, 'sgp/sprint-equipo.html',
                  {'proyecto': proyecto, 'sprint': sprint, 'formset': formset, 'form': form})


def sprint_backlog(request, proyecto_id, sprint_id):
    """
    Muestra el backlog asociado a ese sprint.

    Permite asiginar una prioridad, una estimación de horas, y un desarrollador
    a cada sprint mediante un formset con instancias de BacklogForm. También
    permite quitar sprints o agregarlos al backlog mediante una instancia de
    AgregarUserStoryForm.

    **Fecha:** 30/09/21

    **Artefacto:** módulo de desarrollo

    |
    """
    proyecto = Proyecto.objects.get(id=proyecto_id)
    sprint = Sprint.objects.get(id=sprint_id)
    BacklogFormSet = modelformset_factory(UserStory, form=BacklogForm, extra=0, can_delete=True)

    if 'agregar_user_story' in request.POST:
        form = AgregarUserStoryForm(request.POST, proyecto=proyecto, sprint=sprint)
        if form.is_valid():
            form.save()
            return HttpResponseRedirect(
                reverse('sgp:sprint_backlog', kwargs={'proyecto_id': proyecto_id, 'sprint_id': sprint_id}))
    else:
        form = AgregarUserStoryForm(proyecto=proyecto, sprint=sprint)

    if 'editar_user_stories' in request.POST:
        formset = BacklogFormSet(request.POST, form_kwargs={'proyecto': proyecto, 'sprint': sprint})
        if formset.is_valid():
            formset.save()
            if sprint.estado == Sprint.Estado.INICIADO:
                return HttpResponseRedirect(
                    reverse('sgp:sprint_backlog', kwargs={'proyecto_id': proyecto_id, 'sprint_id': sprint_id}))
            for form in formset:
                if form.cleaned_data.get('borrar'):
                    return HttpResponseRedirect(
                        reverse('sgp:sprint_backlog', kwargs={'proyecto_id': proyecto_id, 'sprint_id': sprint_id}))

            return HttpResponseRedirect(
                reverse('sgp:mostrar_sprint', kwargs={'proyecto_id': proyecto_id, 'sprint_id': sprint_id}))
    else:
        formset = BacklogFormSet(queryset=sprint.sprint_backlog.all().order_by('prioridad'),
                                 form_kwargs={'proyecto': proyecto, 'sprint': sprint})

    context = {'proyecto': proyecto, 'sprint': sprint, 'form': form, 'formset': formset}
    return render(request, 'sgp/sprint-backlog.html', context)


def planificacion(request, proyecto_id):
    """
    Muestra una lista de eventos pendientes con sus respectivas fechas. Incluye
    una columna indicando qué eventos se deben realizar el día de hoy y cuales
    fueron completados.

    **Fecha:** 21/10/21

    **Artefacto:** módulo de desarrollo

    |
    """
    proyecto = Proyecto.objects.get(id=proyecto_id)
    eventos = [{
        'tipo': 'proyecto',
        'fecha': proyecto.fecha_inicio,
        'evento': 'Inicio',
        'done': proyecto.estado != Proyecto.Estado.PENDIENTE,
    }]

    for sprint in proyecto.sprint_set.all():
        eventos.append({
            'fecha': sprint.fecha_inicio,
            'evento': 'Inicio',
            'sprint': sprint,
            'done': sprint.estado != Sprint.Estado.PENDIENTE,
        })
        eventos.append({
            'fecha': sprint.fecha_fin,
            'evento': 'Fin',
            'sprint': sprint,
            'done': sprint.estado == Sprint.Estado.FINALIZADO,
        })

    eventos.append({
        'tipo': 'proyecto',
        'fecha': proyecto.fecha_fin,
        'evento': 'Fin',
        'done': proyecto.estado == Proyecto.Estado.FINALIZADO,
    })

    context = {'proyecto': proyecto, 'eventos': eventos}
    return render(request, 'sgp/proyecto-planificacion.html', context)


def kanban(request, proyecto_id):
    """
    Muestra un tablero kanban.

    Si el usuario tiene permisos de gestión de proyecto, muestra una entrada
    para cada user story y permite cancelarlos o aprobar aquellos que se
    encuentren en fase de QA. Si el usuario es un desarrollador, muestra los
    user stories que se le asignaron y permite trabajar horas o avanzar a la
    siguiente fase de desarrollo.

    **Fecha:** 23/10/21

    **Artefacto:** módulo de desarrollo

    |
    """
    proyecto = Proyecto.objects.get(id=proyecto_id)
    sprint = proyecto.sprint_activo
    if request.method == 'POST':
        user_story = UserStory.objects.get(proyecto=proyecto, numero=request.POST['us'])

        pendiente = UserStory.Estado.PENDIENTE
        iniciado = UserStory.Estado.INICIADO
        fase_de_qa = UserStory.Estado.FASE_DE_QA
        finalizado = UserStory.Estado.FINALIZADO
        cancelado = UserStory.Estado.CANCELADO

        # si se han actualizado las horas
        if request.POST['accion'] == 'trabajar' and user_story.estado in [pendiente, iniciado]:
            horas = int(request.POST['horas'])
            if not horas:
                return HttpResponse(status=400)

            # registra el incremento
<<<<<<< HEAD
            Incremento.objects.create(user_story=user_story, usuario=request.user, horas=horas)
=======
            participasprint = sprint.participasprint_set.get(usuario=request.user)
            try:
                incremento = participasprint.incremento_set.get(fecha=timezone.localdate())
                incremento.horas = incremento.horas + horas
                incremento.save()
            except Incremento.DoesNotExist:
                Incremento.objects.create(participasprint=participasprint, horas=horas)
>>>>>>> 60bf563d

            # actualiza la información del user story
            user_story.horas_trabajadas += horas
            if user_story.estado == pendiente:
                user_story.estado = iniciado

        # marca el user story como iniciado
        else:
            if request.POST['accion'] == 'iniciar' and user_story.estado == pendiente:
                user_story.estado = iniciado

            # envía el user story a la fase de qa
            elif request.POST['accion'] == 'enviar_qa' and user_story.estado == iniciado:
                user_story.estado = fase_de_qa

            # marca el user story como finalizado
            elif request.POST['accion'] == 'aprobar' and user_story.estado == fase_de_qa:
                user_story.estado = finalizado

            # retorna el user story a la fase de trabajo
            elif request.POST['accion'] == 'rechazar' and user_story.estado == fase_de_qa:
                if user_story.horas_trabajadas == 0:
                    user_story.estado = pendiente
                else:
                    user_story.estado = iniciado

            # cancela el user story
            elif request.POST['accion'] == 'cancelar' and user_story.estado != finalizado:
                user_story.estado = cancelado

            # restaura el user story a la fase de trabajo
            elif request.POST['accion'] == 'restaurar' and user_story.estado == cancelado:
                if user_story.horas_trabajadas == 0:
                    user_story.estado = pendiente
                else:
                    user_story.estado = iniciado
            else:
                return HttpResponse(status=405)
            Incremento.objects.create(user_story=user_story, usuario=request.user, estado=user_story.estado)

        user_story.save()

        return HttpResponseRedirect(reverse('sgp:kanban', kwargs={'proyecto_id': proyecto.id}))

    # calcula las horas trabajadas y disponibles.
<<<<<<< HEAD
    participasprint = sprint.participasprint_set.filter(usuario=request.user).first()
    horas = {}
    if participasprint:
        horas['trabajadas'] = 0
        horas['disponibles'] = participasprint.horas_diarias
        for incremento in Incremento.objects.filter(user_story__in=participasprint.user_stories.all(),
                                                    usuario=request.user, fecha=timezone.localdate()):
            horas['trabajadas'] += incremento.horas
        horas['porcentaje'] = horas['trabajadas'] / horas['disponibles']
=======
    participasprint = sprint.participasprint_set.get(usuario=request.user)
    horas = {
        'trabajadas': 0,
        'disponibles': participasprint.horas_diarias,
    }
    for incremento in Incremento.objects.filter(participasprint=participasprint, fecha=timezone.localdate()):
        horas['trabajadas'] += incremento.horas
>>>>>>> 60bf563d

    # obtiene matriz de user stories
    tablero = dict()
    for estado in UserStory.Estado.values:
        tablero[estado] = []

    # si el usuario tiene permisos de gestion, muestra todas las user stories
    if request.user.has_perm('gestionar_proyecto', proyecto):
        for user_story in sprint.sprint_backlog.all():
            if participasprint and user_story in participasprint.user_stories.all():
                user_story.asignado = True
            tablero[str(user_story.estado)].append(user_story)

    # si no, muestra los user stories que tiene asignado
    else:
        for user_story in sprint.participasprint_set.get(usuario=request.user).user_stories.all():
            tablero[str(user_story.estado)].append(user_story)

    # agrega ordena las user stories en filas
    count = len(tablero[max(tablero, key=lambda e: len(tablero[e]))])
    for estado, lista in tablero.items():
        lista.extend([None for i in range(count-len(lista))])
    tablero = [*zip(*tablero.values())]

    context = {'proyecto': proyecto, 'sprint': sprint, 'horas': horas,
               'estados': UserStory.Estado.labels, 'tablero': tablero}
    return render(request, 'sgp/kanban.html', context)


<<<<<<< HEAD
def registro_kanban(request, proyecto_id):
    """
    Muestra el registro de actividad del flujo kanban.

    Obtiene cada instancia de la clase Incremento que pertenezca a un user
    story en el sprint backlog del sprint activo.

    **Fecha:** 19/11/21

    **Artefacto:** módulo de desarrollo
=======
def burndown(request, proyecto_id, sprint_id):
    """
    Muestra el burndown chart del sprint.

    Calcula las horas que deben ser trabajadas cada día para cubrir el costo
    total del sprint backlog durante la duración original del sprint. Si este
    se extendie más allá de la fecha de fin originalmente planeada, la
    estimación permanece igual pero el gráfico se exitende hasta la fecha
    actual si el sprint se encuentra activo, o hasta la fecha real de fin si
    este ya terminó.

    También calcula las horas que se trabajaron en el sprint cada día contando
    instancias del modelo Incremento. Si se trabajaron más horas en el sprint
    que el costo estimado del backlog, la línea de horas restantes solamente
    disminuye hasta cero.
>>>>>>> 60bf563d

    |
    """
    proyecto = Proyecto.objects.get(id=proyecto_id)
<<<<<<< HEAD
    sprint = proyecto.sprint_activo
    registro = Incremento.objects.filter(user_story__sprint=sprint).order_by('fecha')
    context = {'proyecto': proyecto, 'sprint': sprint, 'registro': registro}
    return render(request, 'sgp/kanban-registro.html', context)
=======
    sprint = Sprint.objects.get(id=sprint_id)

    chart = {'fechas': [], 'ideal': [], 'restante': []}

    # agrega las fechas planeadas del sprint
    duracion = ((sprint.fecha_fin_original if sprint.fecha_fin_original else sprint.fecha_fin)
                - sprint.fecha_inicio).days
    for dias in range(duracion + 1):
        fecha = sprint.fecha_inicio + datetime.timedelta(days=dias)
        chart['fechas'].append(str(fecha))
        chart['ideal'].append(sprint.costo_backlog * (1 - dias / duracion))

    # agrega las fechas luego del final planeado del sprint
    if sprint.estado != Sprint.Estado.PENDIENTE:
        fecha_fin = timezone.localdate() if sprint.estado == Sprint.Estado.INICIADO else sprint.fecha_fin
        for dias in range((fecha_fin - sprint.fecha_fin).days):
            fecha = sprint.fecha_fin + datetime.timedelta(days=dias + 1)
            chart['fechas'].append(str(fecha))

    # calcula las horas trabajadas en cada día
    anterior = sprint.costo_backlog
    for dias in range(len(chart['fechas'])):
        incremento = Incremento.objects.filter(fecha=sprint.fecha_inicio + datetime.timedelta(days=dias),
                                               participasprint__sprint=sprint).aggregate(Sum('horas'))['horas__sum']

        print(chart['fechas'][dias])
        print(incremento)
        anterior = anterior - (int(incremento) if incremento else 0)
        if anterior <= 0:
            chart['restante'].append(0)
            break
        chart['restante'].append(anterior)

    context = {'proyecto': proyecto, 'sprint': sprint, 'chart': chart}
    return render(request, 'sgp/sprint-burndown.html', context=context)
>>>>>>> 60bf563d
<|MERGE_RESOLUTION|>--- conflicted
+++ resolved
@@ -759,17 +759,7 @@
                 return HttpResponse(status=400)
 
             # registra el incremento
-<<<<<<< HEAD
             Incremento.objects.create(user_story=user_story, usuario=request.user, horas=horas)
-=======
-            participasprint = sprint.participasprint_set.get(usuario=request.user)
-            try:
-                incremento = participasprint.incremento_set.get(fecha=timezone.localdate())
-                incremento.horas = incremento.horas + horas
-                incremento.save()
-            except Incremento.DoesNotExist:
-                Incremento.objects.create(participasprint=participasprint, horas=horas)
->>>>>>> 60bf563d
 
             # actualiza la información del user story
             user_story.horas_trabajadas += horas
@@ -815,7 +805,6 @@
         return HttpResponseRedirect(reverse('sgp:kanban', kwargs={'proyecto_id': proyecto.id}))
 
     # calcula las horas trabajadas y disponibles.
-<<<<<<< HEAD
     participasprint = sprint.participasprint_set.filter(usuario=request.user).first()
     horas = {}
     if participasprint:
@@ -825,15 +814,6 @@
                                                     usuario=request.user, fecha=timezone.localdate()):
             horas['trabajadas'] += incremento.horas
         horas['porcentaje'] = horas['trabajadas'] / horas['disponibles']
-=======
-    participasprint = sprint.participasprint_set.get(usuario=request.user)
-    horas = {
-        'trabajadas': 0,
-        'disponibles': participasprint.horas_diarias,
-    }
-    for incremento in Incremento.objects.filter(participasprint=participasprint, fecha=timezone.localdate()):
-        horas['trabajadas'] += incremento.horas
->>>>>>> 60bf563d
 
     # obtiene matriz de user stories
     tablero = dict()
@@ -863,7 +843,6 @@
     return render(request, 'sgp/kanban.html', context)
 
 
-<<<<<<< HEAD
 def registro_kanban(request, proyecto_id):
     """
     Muestra el registro de actividad del flujo kanban.
@@ -874,7 +853,16 @@
     **Fecha:** 19/11/21
 
     **Artefacto:** módulo de desarrollo
-=======
+
+    |
+    """
+    proyecto = Proyecto.objects.get(id=proyecto_id)
+    sprint = proyecto.sprint_activo
+    registro = Incremento.objects.filter(user_story__sprint=sprint).order_by('fecha')
+    context = {'proyecto': proyecto, 'sprint': sprint, 'registro': registro}
+    return render(request, 'sgp/kanban-registro.html', context)
+
+
 def burndown(request, proyecto_id, sprint_id):
     """
     Muestra el burndown chart del sprint.
@@ -890,17 +878,10 @@
     instancias del modelo Incremento. Si se trabajaron más horas en el sprint
     que el costo estimado del backlog, la línea de horas restantes solamente
     disminuye hasta cero.
->>>>>>> 60bf563d
 
     |
     """
     proyecto = Proyecto.objects.get(id=proyecto_id)
-<<<<<<< HEAD
-    sprint = proyecto.sprint_activo
-    registro = Incremento.objects.filter(user_story__sprint=sprint).order_by('fecha')
-    context = {'proyecto': proyecto, 'sprint': sprint, 'registro': registro}
-    return render(request, 'sgp/kanban-registro.html', context)
-=======
     sprint = Sprint.objects.get(id=sprint_id)
 
     chart = {'fechas': [], 'ideal': [], 'restante': []}
@@ -935,5 +916,4 @@
         chart['restante'].append(anterior)
 
     context = {'proyecto': proyecto, 'sprint': sprint, 'chart': chart}
-    return render(request, 'sgp/sprint-burndown.html', context=context)
->>>>>>> 60bf563d
+    return render(request, 'sgp/sprint-burndown.html', context=context)