--- conflicted
+++ resolved
@@ -6,7 +6,6 @@
 
 from .models import User
 from .forms import UserForm
-
 
 
 def index(request):
@@ -57,8 +56,8 @@
         else:
             return HttpResponse(str(formset))
     else:
-<<<<<<< HEAD
-        return render(request, 'sgp/administrar.html', {'users': User.objects.all()})
+        formset = UserFormSet()
+    return render(request, 'sgp/administrar.html', {'formset': formset})
 
 
 def proyecto(request):
@@ -68,8 +67,4 @@
     Artefacto: Módulo de proyecto
     """
     context = {}
-    return render(request, 'sgp/proyecto.html',context)
-=======
-        formset = UserFormSet()
-    return render(request, 'sgp/administrar.html', {'formset': formset})
->>>>>>> 8f6e0ece
+    return render(request, 'sgp/proyecto.html',context)