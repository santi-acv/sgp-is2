--- conflicted
+++ resolved
@@ -5,13 +5,8 @@
 from django.urls import reverse
 
 from .models import User
-<<<<<<< HEAD
 from .models import Proyecto
-from .forms import ProyectoForm
-
-=======
-from .forms import UserForm
->>>>>>> 7f782e25
+from .forms import ProyectoForm, UserForm
 
 
 def index(request):
