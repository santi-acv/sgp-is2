--- conflicted
+++ resolved
@@ -1,13 +1,7 @@
 from django.db import models
-<<<<<<< HEAD
 from django.contrib.auth.models import AbstractBaseUser, BaseUserManager, PermissionsMixin, Group
 from guardian.shortcuts import assign_perm
 
-=======
-from django.contrib.auth.models import AbstractBaseUser, BaseUserManager, PermissionsMixin
-
-from datetime import datetime, date
->>>>>>> fcadcca8
 
 class UserManager(BaseUserManager):
     def create_user(self, user_id, email, nombre, apellido):
